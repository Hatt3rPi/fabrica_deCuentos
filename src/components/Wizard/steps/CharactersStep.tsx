import React, { useState, useEffect, useRef } from 'react';
import { useWizard } from '../../../context/WizardContext';
import { useAuth } from '../../../context/AuthContext';
import { Upload, RefreshCw, Trash2, Plus, Loader, AlertCircle, Info } from 'lucide-react';
import { Character } from '../../../types';
import Button from '../../UI/Button';
import { useCharacterStore } from '../../../stores/characterStore';

const MAX_FILE_SIZE = 5 * 1024 * 1024; // 5MB
const ALLOWED_TYPES = ['image/jpeg', 'image/png', 'image/webp'];
const MAX_RETRIES = 3;
const RETRY_DELAY = 1000; // 1 second
const DEBOUNCE_DELAY = 500; // 500ms debounce delay

const CharactersStep: React.FC = () => {
  const { characters, setCharacters } = useWizard();
  const { supabase, user } = useAuth();
  const [isLoading, setIsLoading] = useState(true);
  const [uploadError, setUploadError] = useState<string | null>(null);
  const [isUploading, setIsUploading] = useState(false);
  const [isGenerating, setIsGenerating] = useState<string | null>(null);
  const fileInputRef = useRef<HTMLInputElement>(null);
  const { setCharacters: setStoreCharacters } = useCharacterStore();
  const updateTimeoutRef = useRef<number>();

  useEffect(() => {
    if (user) {
      loadUserCharacters();
    }
  }, [user]);

<<<<<<< HEAD
  useEffect(() => {
    // Cleanup timeout on unmount
    return () => {
      if (updateTimeoutRef.current) {
        clearTimeout(updateTimeoutRef.current);
      }
    };
  }, []);

=======
>>>>>>> 5fa2a962
  const loadUserCharacters = async () => {
    try {
      const { data, error } = await supabase
        .from('characters')
        .select('*')
        .eq('user_id', user?.id)
        .order('created_at', { ascending: false });

      if (error) throw error;

      if (data) {
        const processedCharacters = data.map(char => ({
          ...char,
          images: char.reference_urls || [],
          thumbnailUrl: char.thumbnail_url
        }));
        setCharacters(processedCharacters);
        setStoreCharacters(processedCharacters);
      }
    } catch (error) {
      console.error('Error loading characters:', error);
    } finally {
      setIsLoading(false);
    }
  };

  const uploadImageToStorage = async (file: File, characterId: string): Promise<string> => {
    const fileExt = file.name.split('.').pop();
    const fileName = `${characterId}/${Date.now()}.${fileExt}`;
    const filePath = fileName;

    const { error: uploadError, data } = await supabase.storage
      .from('reference-images')
      .upload(filePath, file);

    if (uploadError) throw uploadError;

    const { data: { publicUrl } } = supabase.storage
      .from('reference-images')
      .getPublicUrl(filePath);

    return publicUrl;
  };

  const handleFileUpload = async (characterId: string, files: FileList | null) => {
    if (!files || files.length === 0) {
      setUploadError('Necesitamos al menos una foto del personaje');
      return;
    }

    const file = files[0];
    setUploadError(null);

    if (file.size > MAX_FILE_SIZE) {
      setUploadError('Imagen demasiado grande, sube una de hasta 5 MB');
      return;
    }

    if (!ALLOWED_TYPES.includes(file.type)) {
      setUploadError('Formato no soportado, usa JPG o PNG');
      return;
    }

    setIsUploading(true);

    try {
<<<<<<< HEAD
      const publicUrl = await uploadImageToStorage(file, characterId);
=======
>>>>>>> 5fa2a962
      const character = characters.find(c => c.id === characterId);
      if (!character) return;

      const updatedCharacter = {
        ...character,
<<<<<<< HEAD
        reference_urls: [...(character.reference_urls || []), publicUrl]
=======
        images: [...(character.images || []), file]
>>>>>>> 5fa2a962
      };

      await updateCharacter(characterId, { reference_urls: updatedCharacter.reference_urls });
    } catch (error) {
      console.error('Error uploading image:', error);
      setUploadError('Error al subir la imagen');
    } finally {
      setIsUploading(false);
    }
  };

  const canGenerateThumbnail = (character: Character): boolean => {
    const description = typeof character.description === 'object' ? character.description.es : character.description;
    return !!(description && description.trim() !== '') || !!(character.reference_urls && character.reference_urls.length > 0);
  };

  const generateThumbnail = async (characterId: string, retryCount = 0) => {
    const character = characters.find(c => c.id === characterId);
    if (!character) {
      console.error('Character not found:', characterId);
      setUploadError('No se encontró el personaje');
      return;
    }

<<<<<<< HEAD
    const description = typeof character.description === 'object' ? character.description.es : character.description;
    
    // Enhanced validation with early return and specific error message
    if (!canGenerateThumbnail(character)) {
=======
    const description = getDescription(character.description);
    if (!description && (!character.images || character.images.length === 0)) {
      console.error('Missing required data:', { 
        characterId, 
        hasDescription: !!description, 
        hasImages: character.images?.length > 0 
      });
>>>>>>> 5fa2a962
      setUploadError('Se requiere una descripción o una imagen del personaje');
      return;
    }

    setIsGenerating(characterId);
    setUploadError(null);

    try {
<<<<<<< HEAD
      const payload = {
        description: description || '',
        name: character.name || '',
        age: character.age || '',
        referenceImage: character.reference_urls?.[0] || null
      };

      const response = await fetch(`${import.meta.env.VITE_SUPABASE_URL}/functions/v1/describe-and-sketch`, {
=======
      console.log('Starting thumbnail generation:', {
        characterId,
        name: character.name,
        age: character.age,
        descriptionLength: description?.length,
        imageCount: character.images?.length
      });

      const formData = new FormData();
      
      // Ensure we have a valid image file
      if (character.images?.[0] instanceof File) {
        const image = character.images[0];
        console.log('Image details:', {
          name: image.name,
          type: image.type,
          size: image.size
        });
        formData.append('image', image, image.name);
      } else {
        throw new Error('No se encontró una imagen válida');
      }

      // Ensure all text fields are strings
      formData.append('name', character.name?.toString() || '');
      formData.append('age', character.age?.toString() || '');
      formData.append('description', description?.toString() || '');

      const apiUrl = `${import.meta.env.VITE_SUPABASE_URL}/functions/v1/describe-and-sketch`;
      console.log('Calling Edge Function:', apiUrl);

      const response = await fetch(apiUrl, {
>>>>>>> 5fa2a962
        method: 'POST',
        headers: {
          'Authorization': `Bearer ${import.meta.env.VITE_SUPABASE_ANON_KEY}`,
        },
<<<<<<< HEAD
        body: JSON.stringify(payload)
=======
        body: formData,
>>>>>>> 5fa2a962
      });

      const data = await response.json();
      console.log('Edge Function response:', {
        status: response.status,
        ok: response.ok,
        data
      });

      if (!response.ok) {
        // Handle specific error codes
        if (data.code === 'WORKER_LIMIT') {
          throw new Error('El servicio está temporalmente sobrecargado. Por favor, espera unos minutos y vuelve a intentarlo.');
        }
        throw new Error(data.error || 'Error al generar la miniatura');
      }

      if (!data.thumbnailUrl) {
        throw new Error('No se pudo generar la miniatura');
      }

      await updateCharacter(characterId, {
        thumbnail_url: data.thumbnailUrl,
        description: data.description || character.description
      });

<<<<<<< HEAD
      // Update global store
      const updatedCharacters = characters.map(c => 
        c.id === characterId 
          ? { ...c, thumbnailUrl: data.thumbnailUrl, description: data.description || c.description }
          : c
      );
      setStoreCharacters(updatedCharacters);

=======
      console.log('Thumbnail generation successful:', {
        characterId,
        thumbnailUrl: data.thumbnailUrl?.substring(0, 50) + '...'
      });
>>>>>>> 5fa2a962
    } catch (error) {
      console.error('Error generating thumbnail:', {
        characterId,
        error,
        retryCount,
        maxRetries: MAX_RETRIES
      });

<<<<<<< HEAD
      if (retryCount < MAX_RETRIES) {
        setTimeout(() => generateThumbnail(characterId, retryCount + 1), RETRY_DELAY * Math.pow(2, retryCount));
        setUploadError('Error al generar. Reintentando...');
=======
      // Generic retry logic for any error
      if (retryCount < MAX_RETRIES) {
        const delay = RETRY_DELAY * Math.pow(2, retryCount);
        console.log('Scheduling retry:', {
          characterId,
          retryCount: retryCount + 1,
          delay
        });
        setUploadError(`Error al generar la miniatura. Reintentando en ${delay/1000} segundos...`);
        setTimeout(() => generateThumbnail(characterId, retryCount + 1), delay);
>>>>>>> 5fa2a962
        return;
      }

      setUploadError(error.message || 'Error al generar la miniatura. Por favor, inténtalo de nuevo más tarde.');
    } finally {
      setIsGenerating(null);
    }
  };

  const addCharacter = async () => {
    if (characters.length < 3) {
      try {
        const { data, error } = await supabase
          .from('characters')
          .insert({
            user_id: user?.id,
            name: '',
            age: '',
            description: { es: '', en: '' },
            reference_urls: [],
            thumbnail_url: null
          })
          .select()
          .single();

        if (error) throw error;

        const newCharacter = {
          ...data,
          images: [],
          thumbnailUrl: null
        };

        setCharacters([...characters, newCharacter]);
        setStoreCharacters([...characters, newCharacter]);
      } catch (error) {
        console.error('Error creating character:', error);
      }
    }
  };

  const removeCharacter = async (id: string) => {
    if (characters.length > 1) {
      try {
        // Delete images from storage
        const character = characters.find(c => c.id === id);
        if (character?.reference_urls?.length) {
          for (const url of character.reference_urls) {
            const path = url.split('/').pop();
            if (path) {
              await supabase.storage
                .from('reference-images')
                .remove([`${id}/${path}`]);
            }
          }
        }

        // Delete record from database
        await supabase
          .from('characters')
          .delete()
          .eq('id', id);

        const updatedCharacters = characters.filter((c) => c.id !== id);
        setCharacters(updatedCharacters);
        setStoreCharacters(updatedCharacters);
      } catch (error) {
        console.error('Error removing character:', error);
      }
    }
  };

  const updateCharacter = async (id: string, updates: Partial<Character>) => {
    // Clear any existing timeout
    if (updateTimeoutRef.current) {
      clearTimeout(updateTimeoutRef.current);
    }

    // Update local state immediately for smooth UI
    const updatedCharacters = characters.map((character) =>
      character.id === id ? { ...character, ...updates } : character
    );
    setCharacters(updatedCharacters);

    // Debounce the database update
    updateTimeoutRef.current = setTimeout(async () => {
      try {
        const character = characters.find(c => c.id === id);
        if (!character) return;

        // Handle description update
        let finalUpdates = { ...updates };
        if ('description' in updates) {
          const currentDescription = typeof character.description === 'object' 
            ? character.description 
            : { es: character.description, en: '' };
          
          finalUpdates.description = {
            ...currentDescription,
            es: updates.description as string
          };
        }

        const { error } = await supabase
          .from('characters')
          .update({
            ...finalUpdates,
            updated_at: new Date().toISOString(),
          })
          .eq('id', id);

        if (error) throw error;
        setStoreCharacters(updatedCharacters);
      } catch (error) {
        console.error('Error updating character:', error);
        // Revert local state on error
        setCharacters(characters);
        setStoreCharacters(characters);
      }
    }, DEBOUNCE_DELAY);
  };

  return (
    <div className="space-y-8">
      <div className="text-center">
        <h2 className="text-2xl font-bold text-purple-800 mb-2">
          Personajes de tu Historia
        </h2>
        <p className="text-gray-600">
          Crea hasta 3 personajes para tu cuento
        </p>
      </div>

      <div className="grid grid-cols-1 md:grid-cols-2 lg:grid-cols-3 gap-6">
        {characters.map((character) => (
          <div
            key={character.id}
            className="bg-white rounded-lg shadow-md overflow-hidden"
          >
            {/* Character thumbnail */}
            <div className="aspect-square relative bg-gray-100">
              {character.thumbnailUrl ? (
                <img
                  src={character.thumbnailUrl}
                  alt={character.name}
                  className="w-full h-full object-cover"
                />
              ) : (
                <div className="w-full h-full flex items-center justify-center">
                  <div className="text-center p-4">
                    <Upload className="w-12 h-12 text-gray-400 mx-auto mb-2" />
                    <p className="text-sm text-gray-500">
                      Sube una foto o describe al personaje
                    </p>
                  </div>
                </div>
              )}

              {/* Loading overlay */}
              {isGenerating === character.id && (
                <div className="absolute inset-0 bg-black bg-opacity-50 flex items-center justify-center">
                  <div className="text-center text-white">
                    <Loader className="w-8 h-8 animate-spin mx-auto mb-2" />
                    <p className="text-sm">Generando miniatura...</p>
                  </div>
                </div>
              )}
            </div>

            {/* Character form */}
            <div className="p-4 space-y-4">
              <div>
                <label className="block text-sm font-medium text-gray-700 mb-1">
                  Nombre
                </label>
                <input
                  type="text"
                  value={character.name}
                  onChange={(e) =>
                    updateCharacter(character.id, { name: e.target.value })
                  }
                  className="w-full px-3 py-2 border border-gray-300 rounded-md focus:ring-2 focus:ring-purple-500 focus:border-transparent"
                  placeholder="Nombre del personaje"
                />
              </div>

              <div>
                <label className="block text-sm font-medium text-gray-700 mb-1">
                  Edad
                </label>
                <input
                  type="text"
                  value={character.age}
                  onChange={(e) =>
                    updateCharacter(character.id, { age: e.target.value })
                  }
                  className="w-full px-3 py-2 border border-gray-300 rounded-md focus:ring-2 focus:ring-purple-500 focus:border-transparent"
                  placeholder="Edad del personaje"
                />
              </div>

              <div>
                <label className="block text-sm font-medium text-gray-700 mb-1">
                  Descripción
                </label>
                <textarea
                  value={
                    typeof character.description === 'object'
                      ? character.description.es
                      : character.description
                  }
                  onChange={(e) =>
                    updateCharacter(character.id, { description: e.target.value })
                  }
                  className="w-full px-3 py-2 border border-gray-300 rounded-md focus:ring-2 focus:ring-purple-500 focus:border-transparent"
                  rows={3}
                  placeholder="Describe al personaje..."
                />
              </div>

              <div>
                <label className="block text-sm font-medium text-gray-700 mb-1">
                  Imágenes de referencia
                </label>
                <div className="flex flex-wrap gap-2">
                  {character.reference_urls?.map((url, index) => (
                    <div
                      key={index}
                      className="w-16 h-16 relative rounded overflow-hidden"
                    >
                      <img
                        src={url}
                        alt={`Referencia ${index + 1}`}
                        className="w-full h-full object-cover"
                      />
                    </div>
                  ))}
                  {(!character.reference_urls ||
                    character.reference_urls.length < 3) && (
                    <label className="w-16 h-16 flex items-center justify-center border-2 border-dashed border-gray-300 rounded cursor-pointer hover:border-purple-500">
                      <input
                        type="file"
                        accept="image/*"
                        className="hidden"
                        onChange={(e) =>
                          handleFileUpload(character.id, e.target.files)
                        }
                      />
                      <Plus className="w-6 h-6 text-gray-400" />
                    </label>
                  )}
                </div>
<<<<<<< HEAD
=======

                {character.images?.length > 0 && (
                  <div className="grid grid-cols-3 gap-2">
                    {character.images.map((image, idx) => (
                      <div key={idx} className="aspect-square rounded-lg overflow-hidden">
                        <img
                          src={URL.createObjectURL(image)}
                          alt={`Referencia ${idx + 1}`}
                          className="w-full h-full object-cover"
                        />
                      </div>
                    ))}
                  </div>
                )}
>>>>>>> 5fa2a962
              </div>

              <div className="flex gap-2">
                <Button
                  onClick={() => generateThumbnail(character.id)}
                  disabled={isGenerating === character.id || !canGenerateThumbnail(character)}
                  className="flex-1"
                >
                  {isGenerating === character.id ? (
                    <>
                      <Loader className="w-4 h-4 animate-spin" />
                      <span>Generando...</span>
                    </>
                  ) : (
                    <>
                      <RefreshCw className="w-4 h-4" />
                      <span>Generar</span>
                    </>
                  )}
                </Button>

                <Button
                  variant="outline"
                  onClick={() => removeCharacter(character.id)}
                  disabled={characters.length <= 1}
                  className="flex-1"
                >
                  <Trash2 className="w-4 h-4" />
                  <span>Eliminar</span>
                </Button>
              </div>

              {!canGenerateThumbnail(character) && (
                <div className="flex items-start gap-2 text-sm text-amber-600 bg-amber-50 p-2 rounded">
                  <Info className="w-4 h-4 flex-shrink-0 mt-0.5" />
                  <p>Añade una descripción o una imagen para generar la miniatura</p>
                </div>
              )}
            </div>
          </div>
        ))}

        {characters.length < 3 && (
          <button
            onClick={addCharacter}
            className="h-full min-h-[400px] border-2 border-dashed border-gray-300 rounded-lg flex flex-col items-center justify-center gap-2 text-gray-500 hover:text-purple-600 hover:border-purple-300 transition-colors"
          >
            <Plus className="w-12 h-12" />
            <span className="text-lg">Añadir personaje</span>
          </button>
        )}
      </div>

      {uploadError && (
        <div className="bg-red-50 border border-red-200 rounded-lg p-3 flex items-start gap-2">
          <AlertCircle className="w-5 h-5 text-red-500 flex-shrink-0 mt-0.5" />
          <p className="text-sm text-red-600">{uploadError}</p>
        </div>
      )}
    </div>
  );
};

export default CharactersStep;<|MERGE_RESOLUTION|>--- conflicted
+++ resolved
@@ -29,7 +29,7 @@
     }
   }, [user]);
 
-<<<<<<< HEAD
+
   useEffect(() => {
     // Cleanup timeout on unmount
     return () => {
@@ -39,8 +39,7 @@
     };
   }, []);
 
-=======
->>>>>>> 5fa2a962
+
   const loadUserCharacters = async () => {
     try {
       const { data, error } = await supabase
@@ -107,20 +106,17 @@
     setIsUploading(true);
 
     try {
-<<<<<<< HEAD
+
       const publicUrl = await uploadImageToStorage(file, characterId);
-=======
->>>>>>> 5fa2a962
+
       const character = characters.find(c => c.id === characterId);
       if (!character) return;
 
       const updatedCharacter = {
         ...character,
-<<<<<<< HEAD
+
         reference_urls: [...(character.reference_urls || []), publicUrl]
-=======
-        images: [...(character.images || []), file]
->>>>>>> 5fa2a962
+
       };
 
       await updateCharacter(characterId, { reference_urls: updatedCharacter.reference_urls });
@@ -145,20 +141,12 @@
       return;
     }
 
-<<<<<<< HEAD
+
     const description = typeof character.description === 'object' ? character.description.es : character.description;
     
     // Enhanced validation with early return and specific error message
     if (!canGenerateThumbnail(character)) {
-=======
-    const description = getDescription(character.description);
-    if (!description && (!character.images || character.images.length === 0)) {
-      console.error('Missing required data:', { 
-        characterId, 
-        hasDescription: !!description, 
-        hasImages: character.images?.length > 0 
-      });
->>>>>>> 5fa2a962
+
       setUploadError('Se requiere una descripción o una imagen del personaje');
       return;
     }
@@ -167,7 +155,7 @@
     setUploadError(null);
 
     try {
-<<<<<<< HEAD
+
       const payload = {
         description: description || '',
         name: character.name || '',
@@ -176,49 +164,14 @@
       };
 
       const response = await fetch(`${import.meta.env.VITE_SUPABASE_URL}/functions/v1/describe-and-sketch`, {
-=======
-      console.log('Starting thumbnail generation:', {
-        characterId,
-        name: character.name,
-        age: character.age,
-        descriptionLength: description?.length,
-        imageCount: character.images?.length
-      });
-
-      const formData = new FormData();
-      
-      // Ensure we have a valid image file
-      if (character.images?.[0] instanceof File) {
-        const image = character.images[0];
-        console.log('Image details:', {
-          name: image.name,
-          type: image.type,
-          size: image.size
-        });
-        formData.append('image', image, image.name);
-      } else {
-        throw new Error('No se encontró una imagen válida');
-      }
-
-      // Ensure all text fields are strings
-      formData.append('name', character.name?.toString() || '');
-      formData.append('age', character.age?.toString() || '');
-      formData.append('description', description?.toString() || '');
-
-      const apiUrl = `${import.meta.env.VITE_SUPABASE_URL}/functions/v1/describe-and-sketch`;
-      console.log('Calling Edge Function:', apiUrl);
-
-      const response = await fetch(apiUrl, {
->>>>>>> 5fa2a962
+
         method: 'POST',
         headers: {
           'Authorization': `Bearer ${import.meta.env.VITE_SUPABASE_ANON_KEY}`,
         },
-<<<<<<< HEAD
+
         body: JSON.stringify(payload)
-=======
-        body: formData,
->>>>>>> 5fa2a962
+
       });
 
       const data = await response.json();
@@ -245,7 +198,7 @@
         description: data.description || character.description
       });
 
-<<<<<<< HEAD
+
       // Update global store
       const updatedCharacters = characters.map(c => 
         c.id === characterId 
@@ -254,12 +207,7 @@
       );
       setStoreCharacters(updatedCharacters);
 
-=======
-      console.log('Thumbnail generation successful:', {
-        characterId,
-        thumbnailUrl: data.thumbnailUrl?.substring(0, 50) + '...'
-      });
->>>>>>> 5fa2a962
+
     } catch (error) {
       console.error('Error generating thumbnail:', {
         characterId,
@@ -268,22 +216,11 @@
         maxRetries: MAX_RETRIES
       });
 
-<<<<<<< HEAD
+
       if (retryCount < MAX_RETRIES) {
         setTimeout(() => generateThumbnail(characterId, retryCount + 1), RETRY_DELAY * Math.pow(2, retryCount));
         setUploadError('Error al generar. Reintentando...');
-=======
-      // Generic retry logic for any error
-      if (retryCount < MAX_RETRIES) {
-        const delay = RETRY_DELAY * Math.pow(2, retryCount);
-        console.log('Scheduling retry:', {
-          characterId,
-          retryCount: retryCount + 1,
-          delay
-        });
-        setUploadError(`Error al generar la miniatura. Reintentando en ${delay/1000} segundos...`);
-        setTimeout(() => generateThumbnail(characterId, retryCount + 1), delay);
->>>>>>> 5fa2a962
+
         return;
       }
 
@@ -536,23 +473,7 @@
                     </label>
                   )}
                 </div>
-<<<<<<< HEAD
-=======
-
-                {character.images?.length > 0 && (
-                  <div className="grid grid-cols-3 gap-2">
-                    {character.images.map((image, idx) => (
-                      <div key={idx} className="aspect-square rounded-lg overflow-hidden">
-                        <img
-                          src={URL.createObjectURL(image)}
-                          alt={`Referencia ${idx + 1}`}
-                          className="w-full h-full object-cover"
-                        />
-                      </div>
-                    ))}
-                  </div>
-                )}
->>>>>>> 5fa2a962
+
               </div>
 
               <div className="flex gap-2">
