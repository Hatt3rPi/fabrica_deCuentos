--- conflicted
+++ resolved
@@ -1,49 +1,5 @@
 {
   "analyze-character": {
-<<<<<<< HEAD
-    "hash": "81db67f32144ae8383bef12791c250014b3f4a5ddef9015aba0366776dd0a73b",
-    "updatedAt": "2025-06-05T19:58:51.021Z"
-  },
-  "delete-test-stories": {
-    "hash": "770bd727a8d4f5875d8f41ed76007516ebbdf884d20c081960848a2aeea84cec",
-    "updatedAt": "2025-06-05T19:58:54.386Z"
-  },
-  "describe-and-sketch": {
-    "hash": "b32a954588115963f63c492d511607c69613fa702b3fb263ca81798517a37967",
-    "updatedAt": "2025-06-05T19:58:58.273Z"
-  },
-  "generate-illustration": {
-    "hash": "67f5628323dd3e3ba3882567576011634bea6b07368e56b156fdfa5b90e4db1d",
-    "updatedAt": "2025-06-05T19:59:06.529Z"
-  },
-  "generate-scene": {
-    "hash": "0b712ddf8c3b4dde0552e94000d86ce1310865ebff95fe36ce0b387455b50720",
-    "updatedAt": "2025-06-05T19:59:09.980Z"
-  },
-  "generate-spreads": {
-    "hash": "7f38ab0f30e4f2bfad0a0a9160d4d90592ae5f30abaf9202a308d41136312ef5",
-    "updatedAt": "2025-06-05T19:59:13.425Z"
-  },
-  "generate-thumbnail-variant": {
-    "hash": "ebde506ed6fcae6210b86718a31d3065300765736cf07d951894fcc3617d7d96",
-    "updatedAt": "2025-06-05T19:59:20.237Z"
-  },
-  "generate-variations": {
-    "hash": "20034a2b9244ef1f3871f6c52a3bc9556b930f620ad7ef68e95e3114f96c88f6",
-    "updatedAt": "2025-06-05T19:59:23.731Z"
-  },
-  "send-reset-email": {
-    "hash": "a0141c2fb36c1f0ab79af42fd7b3187b2d7aea605793cff0f68c98de2ca88e24",
-    "updatedAt": "2025-06-05T19:59:27.775Z"
-  },
-  "generate-story": {
-    "hash": "317e5b0ab2c84cff9fa392deccd1f2b2ff1136e7fdb9fea6a5b99649773541cc",
-    "updatedAt": "2025-06-05T19:59:16.788Z"
-  },
-  "generate-cover": {
-    "hash": "3bb018cd8248f1b82aaba516ab9fda73ceea2e53ae606f283c1a5f48509812a6",
-    "updatedAt": "2025-06-05T19:59:02.814Z"
-=======
     "hash": "71c868f9b622bec72180f05b3c5d4d9eb01f0eae503aa5c949eb8c6989e9dba3",
     "updatedAt": "2025-06-05T13:51:02.407Z"
   },
@@ -57,35 +13,34 @@
   },
   "generate-illustration": {
     "hash": "67f5628323dd3e3ba3882567576011634bea6b07368e56b156fdfa5b90e4db1d",
-    "updatedAt": "2025-06-05T13:51:16.800Z"
+    "updatedAt": "2025-06-05T03:54:54.256Z"
   },
   "generate-scene": {
     "hash": "0b712ddf8c3b4dde0552e94000d86ce1310865ebff95fe36ce0b387455b50720",
-    "updatedAt": "2025-06-05T13:51:20.326Z"
+    "updatedAt": "2025-06-05T03:54:57.663Z"
   },
   "generate-spreads": {
     "hash": "7f38ab0f30e4f2bfad0a0a9160d4d90592ae5f30abaf9202a308d41136312ef5",
-    "updatedAt": "2025-06-05T13:51:23.748Z"
+    "updatedAt": "2025-06-05T03:55:01.110Z"
   },
   "generate-thumbnail-variant": {
-    "hash": "dd343cd86a05c9870a20c04d077c7abf40e2fa80a97797115fe6d6dde80f8560",
-    "updatedAt": "2025-06-05T13:51:30.702Z"
+    "hash": "ebde506ed6fcae6210b86718a31d3065300765736cf07d951894fcc3617d7d96",
+    "updatedAt": "2025-06-05T03:55:08.867Z"
   },
   "generate-variations": {
     "hash": "20034a2b9244ef1f3871f6c52a3bc9556b930f620ad7ef68e95e3114f96c88f6",
-    "updatedAt": "2025-06-05T13:51:34.119Z"
+    "updatedAt": "2025-06-05T03:55:12.102Z"
   },
   "send-reset-email": {
     "hash": "a0141c2fb36c1f0ab79af42fd7b3187b2d7aea605793cff0f68c98de2ca88e24",
-    "updatedAt": "2025-06-05T13:51:37.950Z"
+    "updatedAt": "2025-06-05T03:55:16.509Z"
   },
   "generate-story": {
     "hash": "317e5b0ab2c84cff9fa392deccd1f2b2ff1136e7fdb9fea6a5b99649773541cc",
-    "updatedAt": "2025-06-05T13:51:27.262Z"
+    "updatedAt": "2025-06-05T03:55:05.450Z"
   },
   "generate-cover": {
     "hash": "3bb018cd8248f1b82aaba516ab9fda73ceea2e53ae606f283c1a5f48509812a6",
-    "updatedAt": "2025-06-05T13:51:13.114Z"
->>>>>>> 729691f7
+    "updatedAt": "2025-06-05T03:54:50.907Z"
   }
 }