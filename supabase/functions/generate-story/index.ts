import { createClient } from 'npm:@supabase/supabase-js@2.39.7';
import OpenAI from 'npm:openai@4.28.0';
import { logPromptMetric, getUserId } from '../_shared/metrics.ts';

const corsHeaders = {
  'Access-Control-Allow-Origin': '*',
  'Access-Control-Allow-Headers': 'authorization, x-client-info, apikey, content-type',
};

const supabaseAdmin = createClient(
  Deno.env.get('SUPABASE_URL') ?? '',
  Deno.env.get('SUPABASE_SERVICE_ROLE_KEY') ?? '',
  { auth: { persistSession: false, autoRefreshToken: false } }
);

Deno.serve(async (req) => {
  if (req.method === 'OPTIONS') {
    return new Response('ok', { headers: corsHeaders });
  }

  let promptId: string | undefined;
  let coverPromptId: string | undefined;
  let userId: string | null = null;
  let start = 0;

  try {
    const { story_id, characters, theme } = await req.json();

    if (!story_id || !Array.isArray(characters) || characters.length === 0 || !theme) {
      throw new Error('Faltan campos requeridos: story_id, characters o theme');
    }

    userId = await getUserId(req);

    const { data: promptRow } = await supabaseAdmin
      .from('prompts')
      .select('id, content')
      .eq('type', 'PROMPT_GENERADOR_CUENTOS')
      .single();
    const storyPrompt = promptRow?.content || '';
    promptId = promptRow?.id;
    if (!storyPrompt) throw new Error('Prompt not configured');

    // Formatear personajes: "Nombre de 99 años, Otro de 5 años"
    const charNames = characters
      .map((c: any) => `${c.name} de ${c.age} años`)
      .join(', ');

    const charThumbnails = characters
      .map((c: any) => c.thumbnailUrl || c.thumbnail_url)
      .filter((u: string | null | undefined) => !!u) as string[];
    
    // Usar solo el tema como historia
    const storyTheme = theme || 'Sin tema específico';
    
    const finalPrompt = storyPrompt
      .replace('{personajes}', charNames)
      .replace('{historia}', storyTheme);

    const model = 'gpt-4-turbo';
    start = Date.now();
    const resp = await fetch('https://api.openai.com/v1/chat/completions', {
      method: 'POST',
      headers: {
        'Authorization': `Bearer ${Deno.env.get('OPENAI_API_KEY')}`,
        'Content-Type': 'application/json',
      },
      body: JSON.stringify({
        model,
        messages: [{ role: 'user', content: finalPrompt }],
        response_format: { type: 'json_object' },
        max_tokens: 1500,
        temperature: 0.8,
      }),
    });
    const elapsed = Date.now() - start;
    const respData = await resp.json();

    await logPromptMetric({
      prompt_id: promptId,
      modelo_ia: model,
      tiempo_respuesta_ms: elapsed,
      estado: resp.ok ? 'success' : 'error',
      error_type: resp.ok ? null : 'service_error',
      tokens_entrada: respData.usage?.prompt_tokens ?? 0,
      tokens_salida: respData.usage?.completion_tokens ?? 0,
      usuario_id: userId,
    });

    if (!resp.ok) {
      throw new Error(respData.error?.message || 'OpenAI error');
    }

    const responseContent = respData.choices?.[0]?.message?.content;
    
    if (!responseContent) {
      console.error('OpenAI response has no content:', JSON.stringify(respData, null, 2));
      throw new Error('La respuesta de OpenAI no contiene contenido');
    }

    let result;
    try {
      result = JSON.parse(responseContent);
    } catch (e) {
      console.error('Error al parsear la respuesta de OpenAI:', e, '\nContenido:', responseContent);
      throw new Error('Formato de respuesta de OpenAI inválido');
    }

    console.log('Respuesta parseada de OpenAI:', JSON.stringify(result, null, 2));

    // Verificar la estructura esperada
    if (!result.titulo || !result.paginas || typeof result.paginas !== 'object') {
      console.error('Estructura de respuesta inesperada:', result);
      throw new Error('Formato de historia inválido. Se esperaba {titulo: string, paginas: {1: {texto: string, prompt: string}, ...}}');
    }

    const title = result.titulo;
    const paginas = result.paginas;
    
    // Extraer los párrafos en orden
    const paragraphs = Object.entries(paginas)
      .sort(([a], [b]) => parseInt(a) - parseInt(b))
      .map(([_, page]: [string, any]) => page?.texto)
      .filter(Boolean);

    if (paragraphs.length === 0) {
      throw new Error('La historia generada no contiene párrafos válidos');
    }

    await supabaseAdmin.from('stories')
      .update({
        title,
        status: 'draft',
      })
      .eq('id', story_id);

    for (const ch of characters) {
      if (!ch.id) continue;
      await supabaseAdmin.rpc('link_character_to_story', {
        p_story_id: story_id,
        p_character_id: ch.id,
        p_user_id: userId,
      });
    }

    for (let i = 0; i < paragraphs.length; i++) {
      await supabaseAdmin.from('story_pages').insert({
        story_id,
        page_number: i + 1,
        text: paragraphs[i],
        image_url: '',
        prompt: '',
      });
    }

    let coverUrl = '';
    const { data: coverRow } = await supabaseAdmin
      .from('prompts')
      .select('id, content')
      .eq('type', 'PROMPT_CUENTO_PORTADA')
      .single();
    const coverPrompt = coverRow?.content || '';
    coverPromptId = coverRow?.id;
    if (coverPrompt) {
      const promptText = coverPrompt
        .replace('{style}', 'acuarela digital')
        .replace('{palette}', 'colores vibrantes')
        .replace('{story}', title);
      const openai = new OpenAI({ apiKey: Deno.env.get('OPENAI_API_KEY')! });
      const cstart = Date.now();
      const coverRes = await openai.images.generate({
        model: 'gpt-image-1',
        prompt: promptText,
<<<<<<< HEAD
        size: '1792x1024',
        n: 1
=======
        size: '1024x1024',
        n: 1,
        image: charThumbnails,
>>>>>>> 01564b70
      });
      const celapsed = Date.now() - cstart;
      await logPromptMetric({
        prompt_id: coverPromptId,
        modelo_ia: 'gpt-image-1',
        tiempo_respuesta_ms: celapsed,
        estado: coverRes.data?.[0]?.url ? 'success' : 'error',
        error_type: coverRes.data?.[0]?.url ? null : 'service_error',
        tokens_entrada: 0,
        tokens_salida: 0,
        usuario_id: userId,
      });
      if (coverRes.data?.[0]?.url) {
        coverUrl = coverRes.data[0].url;
        await supabaseAdmin.from('story_pages').insert({
          story_id,
          page_number: 0,
          text: title,
          image_url: coverUrl,
          prompt: promptText,
        });
      }
    }

    // Devolver la historia generada antes de crear la portada
    return new Response(
      JSON.stringify({
        story_id,
        title,
        paragraphs,
        pages: paragraphs.length,
        coverUrl
      }),
      {
        status: 200,
        headers: {
          ...corsHeaders,
          'Content-Type': 'application/json'
        }
      }
    );
  } catch (err) {
    console.error('[generate-story] Error:', err);
    if (promptId) {
      await logPromptMetric({
        prompt_id: promptId,
        modelo_ia: 'gpt-4-turbo',
        tiempo_respuesta_ms: Date.now() - start,
        estado: 'error',
        error_type: 'service_error',
        tokens_entrada: 0,
        tokens_salida: 0,
        usuario_id: userId,
        metadatos: { error: (err as Error).message },
      });
    }
    return new Response(
      JSON.stringify({ error: (err as Error).message }),
      { status: 400, headers: { ...corsHeaders, 'Content-Type': 'application/json' } },
    );
  }
});<|MERGE_RESOLUTION|>--- conflicted
+++ resolved
@@ -171,14 +171,10 @@
       const coverRes = await openai.images.generate({
         model: 'gpt-image-1',
         prompt: promptText,
-<<<<<<< HEAD
-        size: '1792x1024',
-        n: 1
-=======
+
         size: '1024x1024',
         n: 1,
         image: charThumbnails,
->>>>>>> 01564b70
       });
       const celapsed = Date.now() - cstart;
       await logPromptMetric({
